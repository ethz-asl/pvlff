--- conflicted
+++ resolved
@@ -164,25 +164,17 @@
   <div class="columns is-centered has-text-centered">
     <div class="column is-four-fifths">
       <h2 class="title is-4">Results on Replica</h2>
-<<<<<<< HEAD
-      <div class="content is-centered">
-        <p>
-          Top left: Rendered RGB; Top middle: PCA of semantic feature; Top right: Semantic segmentation;
-        </p> 
-        <p>
-          Bottom left: Rendered depth; Bottom middle: PCA of instance feature; Bottom right: PCA of semantic feature.
-        </p>
-=======
       <div class="table-div">
         <div>
-          <span align="center"><u>Top left</u>: Rendered RGB;</span>
-          <span align="center"><u>Top right</u>: Rendered depth;</span>
+          <span align="center"><u>Top left</u>: <br/>Rendered RGB;</span>
+          <span align="center"><u>Top middle</u>: <br/>PCA of semantic feature;</span>
+          <span align="center"><u>Top right</u>: <br/>Semantic segmentation;</span>
         </div> 
         <div>
-          <span align="center"><u>Bottom left</u>: PCA of instance feature;</span>
-          <span align="center"><u>Bottom right</u>: PCA of semantic feature.</span>
-        </div>
->>>>>>> 85905eee
+          <span align="center"><u>Bottom left</u>: <br/>Rendered depth;</span>
+          <span align="center"><u>Bottom middle</u>: <br/>PCA of instance feature;</span>
+          <span align="center"><u>Bottom right</u>: <br/>Instance segmentation.</span>
+        </div>
       </div>
     </div>
   </div>
